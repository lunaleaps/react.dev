--- conflicted
+++ resolved
@@ -649,11 +649,7 @@
 
 function CommentsSkeleton() {
   return (
-<<<<<<< HEAD
-    <div className="flex flex-col items-center bg-white h-[320px] overflow-hidden">
-=======
-    <div className="absolute inset-0 z-10 mt-16 flex flex-col items-center overflow-hidden">
->>>>>>> 22bc60f3
+    <div className="flex flex-col items-center h-[320px] overflow-hidden">
       <div className="w-full">
         <div className="relative overflow-hidden before:-skew-x-12 before:absolute before:inset-0 before:-translate-x-full before:animate-[shimmer_1.75s_infinite] before:bg-gradient-to-r before:from-transparent before:via-white/50 before:to-transparent">
           <div className="space-y-3 space-x-5">
